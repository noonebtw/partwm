--- conflicted
+++ resolved
@@ -3,13 +3,8 @@
 use log::{error, info};
 
 use x11::xlib::{
-<<<<<<< HEAD
-    self, Mod4Mask, ShiftMask, Window, XButtonEvent, XEvent, XKeyEvent,
-    XMotionEvent,
-=======
-    self, ShiftMask, Window, XButtonEvent, XButtonPressedEvent, XButtonReleasedEvent, XEvent,
-    XKeyEvent, XMotionEvent,
->>>>>>> 0d89b291
+    self, Mod4Mask, ShiftMask, Window, XButtonPressedEvent,
+    XButtonReleasedEvent, XEvent, XKeyEvent, XMotionEvent,
 };
 use xlib::{
     ButtonPressMask, ButtonReleaseMask, PointerMotionMask,
@@ -247,169 +242,12 @@
         }
     }
 
-    fn handle_toggle_floating(&mut self, event: &XEvent) {
-        if event.get_type() == xlib::ButtonPress {
-            let event: &XButtonEvent = event.as_ref();
-            let clean_mask = self.xlib.get_clean_mask();
-
-            if event.button == 2
-                && event.state & clean_mask == self.config.mod_key & clean_mask
-            {
-                if self.clients.contains(&event.subwindow) {
-                    info!("toggleing floating for {:?}", event.subwindow);
-
-                    self.clients.toggle_floating(&event.subwindow);
-
-                    self.arrange_clients();
-                }
-            }
-        }
-    }
-
     fn handle_switch_stack(&mut self, event: &XKeyEvent) {
         info!("Switching stack for window{:?}", event.subwindow);
 
         self.clients.switch_stack_for_client(&event.subwindow);
 
         self.arrange_clients();
-    }
-
-<<<<<<< HEAD
-    fn handle_move_window(&mut self, event: &XEvent) {
-        let clean_mask = self.xlib.get_clean_mask();
-
-        match event.get_type() {
-            xlib::ButtonPress => {
-                let event: &XButtonEvent = event.as_ref();
-
-                if self.move_window.is_none()
-                    && event.button == 1
-                    && event.state & clean_mask
-                        == self.config.mod_key & clean_mask
-                    && self.clients.contains(&event.subwindow)
-                {
-                    // if client is tiled, set to floating
-                    if self.clients.set_floating(&event.subwindow) {
-                        self.arrange_clients();
-                    }
-
-                    self.move_window = Some(MoveWindow {
-                        key: event.subwindow,
-                        cached_cursor_position: (event.x, event.y),
-                    });
-                }
-            }
-
-            // reset on release
-            xlib::ButtonRelease => {
-                let event: &XButtonEvent = event.as_ref();
-
-                if event.button == 1 && self.move_window.is_some() {
-                    self.move_window = None;
-                }
-            }
-
-            xlib::MotionNotify => {
-                //let event = self.xlib.squash_event(xlib::MotionNotify);
-                let event: &XMotionEvent = event.as_ref();
-
-                if let Some(move_window) = &mut self.move_window {
-                    let (x, y) = (
-                        event.x - move_window.cached_cursor_position.0,
-                        event.y - move_window.cached_cursor_position.1,
-                    );
-
-                    move_window.cached_cursor_position = (event.x, event.y);
-
-                    if let Some(client) =
-                        self.clients.get_mut(&move_window.key).into_option()
-                    {
-                        let position = &mut client.position;
-                        position.0 += x;
-                        position.1 += y;
-
-                        self.xlib.move_client(client);
-                    }
-                }
-            }
-            _ => {}
-        }
-    }
-
-    fn handle_resize_client(&mut self, event: &XEvent) {
-        let clean_mask = self.xlib.get_clean_mask();
-
-        match event.get_type() {
-            xlib::ButtonPress => {
-                let event: &XButtonEvent = event.as_ref();
-
-                if self.resize_window.is_none()
-                    && event.button == 3
-                    && event.state & clean_mask
-                        == self.config.mod_key & clean_mask
-                    && self.clients.contains(&event.subwindow)
-                {
-                    // if client is tiled, set to floating
-                    if self.clients.set_floating(&event.subwindow) {
-                        self.arrange_clients();
-                    }
-
-                    let client = self.clients.get(&event.subwindow).unwrap();
-
-                    let position = {
-                        (
-                            client.position.0 + client.size.0,
-                            client.position.1 + client.size.1,
-                        )
-                    };
-
-                    self.xlib.move_cursor(client.window, position);
-                    self.xlib.grab_cursor();
-
-                    self.resize_window = Some(MoveWindow {
-                        key: event.subwindow,
-                        cached_cursor_position: position,
-                    });
-                }
-            }
-
-            // reset on release
-            xlib::ButtonRelease => {
-                let event: &XButtonEvent = event.as_ref();
-
-                if event.button == 3 && self.resize_window.is_some() {
-                    self.resize_window = None;
-                    self.xlib.release_cursor();
-                }
-            }
-
-            xlib::MotionNotify => {
-                let event = self.xlib.squash_event(xlib::MotionNotify);
-                let event: &XMotionEvent = event.as_ref();
-
-                if let Some(resize_window) = &mut self.resize_window {
-                    info!("MotionNotify-resize");
-                    let (x, y) = (
-                        event.x - resize_window.cached_cursor_position.0,
-                        event.y - resize_window.cached_cursor_position.1,
-                    );
-
-                    resize_window.cached_cursor_position = (event.x, event.y);
-
-                    if let Some(client) =
-                        self.clients.get_mut(&resize_window.key).into_option()
-                    {
-                        let size = &mut client.size;
-
-                        size.0 = std::cmp::max(1, size.0 + x);
-                        size.1 = std::cmp::max(1, size.1 + y);
-
-                        self.xlib.resize_client(client);
-                    }
-                }
-            }
-            _ => {}
-        }
     }
 
     fn rotate_virtual_screen_back(&mut self) {
@@ -418,8 +256,6 @@
         }
     }
 
-=======
->>>>>>> 0d89b291
     fn rotate_virtual_screen(&mut self, dir: Direction) {
         info!("rotateing VS: {:?}", dir);
 
@@ -593,7 +429,11 @@
                 self.move_resize_window = MoveResizeInfo::Move(MoveInfoInner {
                     window,
                     starting_cursor_pos: (event.x, event.y),
-                    starting_window_pos: self.clients.get(&window).unwrap().position,
+                    starting_window_pos: self
+                        .clients
+                        .get(&window)
+                        .unwrap()
+                        .position,
                 });
             }
             3 => {
@@ -613,11 +453,12 @@
                 self.xlib.move_cursor(None, corner_pos);
                 self.xlib.grab_cursor();
 
-                self.move_resize_window = MoveResizeInfo::Resize(ResizeInfoInner {
-                    window,
-                    starting_cursor_pos: corner_pos,
-                    starting_window_size: client.size,
-                });
+                self.move_resize_window =
+                    MoveResizeInfo::Resize(ResizeInfoInner {
+                        window,
+                        starting_cursor_pos: corner_pos,
+                        starting_window_size: client.size,
+                    });
             }
             _ => {}
         }
@@ -640,7 +481,9 @@
                     event.y - info.starting_cursor_pos.1,
                 );
 
-                if let Some(client) = self.clients.get_mut(&info.window).into_option() {
+                if let Some(client) =
+                    self.clients.get_mut(&info.window).into_option()
+                {
                     let position = &mut client.position;
 
                     position.0 = info.starting_window_pos.0 + x;
@@ -655,7 +498,9 @@
                     event.y - info.starting_cursor_pos.1,
                 );
 
-                if let Some(client) = self.clients.get_mut(&info.window).into_option() {
+                if let Some(client) =
+                    self.clients.get_mut(&info.window).into_option()
+                {
                     let size = &mut client.size;
 
                     size.0 = std::cmp::max(1, info.starting_window_size.0 + x);
@@ -674,7 +519,9 @@
         match event.button {
             1 | 3 => match self.move_resize_window {
                 MoveResizeInfo::None
-                    if self.xlib.are_masks_equal(event.state, Mod1Mask)
+                    if self
+                        .xlib
+                        .are_masks_equal(event.state, self.config.mod_key)
                         && self.clients.contains(&event.subwindow) =>
                 {
                     self.start_move_resize_window(event)
